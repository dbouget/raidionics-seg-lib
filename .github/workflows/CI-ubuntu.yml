--- conflicted
+++ resolved
@@ -2,24 +2,12 @@
 
 on:
   push:
-    branches: [ master, update ]
+    branches: [ master,update ]
   pull_request:
     branches: [ master ]
-  workflow_dispatch:
 
 jobs:
   build:
-<<<<<<< HEAD
-    runs-on: ubuntu-20.04
-
-    steps:
-      - uses: actions/checkout@v3
-
-      - name: Set up Python 3.8
-        uses: actions/setup-python@v4
-        with:
-          python-version: '3.8'
-=======
     runs-on: ${{ matrix.os }}
     strategy:
       matrix:
@@ -34,13 +22,12 @@
         uses: actions/setup-python@v4
         with:
           python-version: "3.7"
->>>>>>> 0706b7d9
 
       - name: Install dependencies
         run: pip install wheel setuptools
 
-      - name: Built wheel for Ubuntu
-        run: python setup.py bdist_wheel --plat-name manylinux1_x86_64
+      - name: Built wheel for ${{matrix.TARGET}}
+        run: ${{matrix.CMD_BUILD}}
 
       - name: Upload Python wheel
         uses: actions/upload-artifact@v3
@@ -51,15 +38,6 @@
 
   test:
     needs: build
-<<<<<<< HEAD
-    runs-on: ubuntu-20.04
-
-    steps:
-        - name: Set up Python 3.8
-          uses: actions/setup-python@v4
-          with:
-            python-version: '3.8'
-=======
     strategy:
       matrix:
         os: [ ubuntu-20.04 ]
@@ -70,7 +48,6 @@
           uses: actions/setup-python@v4
           with:
             python-version: "3.7"
->>>>>>> 0706b7d9
 
         - name: Download artifact
           uses: actions/download-artifact@v3
