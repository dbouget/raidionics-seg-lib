# Raidionics backend for segmentation/classification

[![License](https://img.shields.io/badge/License-BSD%202--Clause-orange.svg)](https://opensource.org/licenses/BSD-2-Clause)
[![Build Actions Status](https://github.com/dbouget/raidionics-seg-lib/workflows/Build/badge.svg)](https://github.com/dbouget/raidionics-seg-lib/actions)
[![Paper](https://zenodo.org/badge/DOI/10.48550/arXiv.2204.14199.svg)](https://doi.org/10.48550/arXiv.2204.14199)

The code corresponds to the TensorFlow segmentation or classification backend of MRI/CT volumes.  
The module can either be used as a Python library, as CLI, or as Docker container.

# Installation
<<<<<<< HEAD
```
pip install git+https://github.com/dbouget/raidionics-seg-lib
```
=======
```pip install git+https://github.com/dbouget/raidionics-seg-lib.git```
>>>>>>> 966887c2

No GPU support for TensorFlow on macOS.

# Usage
## CLI
<<<<<<< HEAD
```
raidionicsseg CONFIG
```
=======
```raidionicsseg CONFIG```
>>>>>>> 966887c2

CONFIG should point to a configuration file (*.ini), specifying all runtime parameters,
according to the pattern from [**blank_main_config.ini**](https://github.com/dbouget/raidionics-seg-lib/blob/master/blank_main_config.ini).

## Python module
```
from raidionicsseg import run_model
run_model(config_filename="/path/to/main_config.ini")
```
<<<<<<< HEAD

## Docker
```
docker pull dbouget/raidionics-segmenter:v1
=======


## Docker
```
docker pull dbouget/raidionics-segmenter:v1  
>>>>>>> 966887c2
docker run --entrypoint /bin/bash -v /home/ubuntu:/home/ubuntu -t -i --runtime=nvidia --network=host --ipc=host dbouget/raidionics-segmenter:v1
```

The `/home/ubuntu` before the column sign has to be changed to match your local machine.

# Models
The trained models are automatically downloaded when running Raidionics or Raidionics-Slicer.

# How to cite
Please, consider citing our paper, if you find the work useful:

```
@misc{https://doi.org/10.48550/arXiv.2204.14199,
title = {Preoperative brain tumor imaging: models and software for segmentation and standardized reporting},
author = {Bouget, D. and Pedersen, A. and Jakola, A. S. and Kavouridis, V. and Emblem, K. E. and Eijgelaar, R. S. and Kommers, I. and Ardon, H. and Barkhof, F. and Bello, L. and Berger, M. S. and Nibali, M. C. and Furtner, J. and Hervey-Jumper, S. and Idema, A. J. S. and Kiesel, B. and Kloet, A. and Mandonnet, E. and Müller, D. M. J. and Robe, P. A. and Rossi, M. and Sciortino, T. and Brink, W. Van den and Wagemakers, M. and Widhalm, G. and Witte, M. G. and Zwinderman, A. H. and Hamer, P. C. De Witt and Solheim, O. and Reinertsen, I.},
doi = {10.48550/ARXIV.2204.14199},
url = {https://arxiv.org/abs/2204.14199},
keywords = {Image and Video Processing (eess.IV), Computer Vision and Pattern Recognition (cs.CV), Machine Learning (cs.LG), FOS: Electrical engineering, electronic engineering, information engineering, FOS: Electrical engineering, electronic engineering, information engineering, FOS: Computer and information sciences, FOS: Computer and information sciences, I.4.6; J.3},
publisher = {arXiv},
year = {2022},
copyright = {Creative Commons Attribution 4.0 International}}
```<|MERGE_RESOLUTION|>--- conflicted
+++ resolved
@@ -8,25 +8,18 @@
 The module can either be used as a Python library, as CLI, or as Docker container.
 
 # Installation
-<<<<<<< HEAD
+
 ```
-pip install git+https://github.com/dbouget/raidionics-seg-lib
+pip install git+https://github.com/dbouget/raidionics-seg-lib.git
 ```
-=======
-```pip install git+https://github.com/dbouget/raidionics-seg-lib.git```
->>>>>>> 966887c2
 
 No GPU support for TensorFlow on macOS.
 
 # Usage
 ## CLI
-<<<<<<< HEAD
 ```
 raidionicsseg CONFIG
 ```
-=======
-```raidionicsseg CONFIG```
->>>>>>> 966887c2
 
 CONFIG should point to a configuration file (*.ini), specifying all runtime parameters,
 according to the pattern from [**blank_main_config.ini**](https://github.com/dbouget/raidionics-seg-lib/blob/master/blank_main_config.ini).
@@ -36,18 +29,10 @@
 from raidionicsseg import run_model
 run_model(config_filename="/path/to/main_config.ini")
 ```
-<<<<<<< HEAD
 
 ## Docker
 ```
 docker pull dbouget/raidionics-segmenter:v1
-=======
-
-
-## Docker
-```
-docker pull dbouget/raidionics-segmenter:v1  
->>>>>>> 966887c2
 docker run --entrypoint /bin/bash -v /home/ubuntu:/home/ubuntu -t -i --runtime=nvidia --network=host --ipc=host dbouget/raidionics-segmenter:v1
 ```
 
