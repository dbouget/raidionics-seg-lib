import logging
import os
from typing import Tuple, Any, List
import numpy as np
import nibabel as nib
from nibabel.processing import resample_to_output
from ..Utils.volume_utilities import intensity_normalization, resize_volume, input_file_category_disambiguation
from ..Utils.io import load_nifti_volume
from .mediastinum_clipping import mediastinum_clipping, mediastinum_clipping_DL
from .brain_clipping import crop_MR_background
from ..Utils.configuration_parser import ConfigResources, ImagingModalityType


def prepare_pre_processing(folder: str, pre_processing_parameters: ConfigResources,
                           storage_path: str) -> Tuple[nib.Nifti1Image, nib.Nifti1Image, np.ndarray, List[int]]:
    # input_files = []
    # for _, _, files in os.walk(folder):
    #     for f in files:
    #         input_files.append(f)
    #     break

    input_file = os.path.join(folder, 'input0.nii.gz')
    nib_volume, resampled_volume, data, crop_bbox = run_pre_processing(input_file, pre_processing_parameters,
                                                                       storage_path)
    final_data = np.zeros((1,) + data.shape + (pre_processing_parameters.preprocessing_number_inputs,)).astype('float32')
    final_data[..., 0] = data
    for i in range(1, pre_processing_parameters.preprocessing_number_inputs):
        input_file = os.path.join(folder, 'input' + str(i) + '.nii.gz')
        _, _, data, _ = run_pre_processing(input_file, pre_processing_parameters, storage_path)
        final_data[..., i] = data

    return nib_volume, resampled_volume, final_data, crop_bbox


def run_pre_processing(filename: str, pre_processing_parameters: ConfigResources,
                       storage_path: str) -> Tuple[nib.Nifti1Image, nib.Nifti1Image, np.ndarray, List[int]]:
    """

    Parameters
    ----------
    filename : str
        Filepath of the input volume (CT or MRI) to use.
    pre_processing_parameters : :obj:`ConfigResources`
        Loaded configuration specifying runtime parameters.
    storage_path: str
        Folder where the computed results should be stored.

    Returns
    -------
    nib.Nifti1Image
        Original Nifti object from loading the content of filename.
    nib.Nifti1Image
        Nifti object after conversion to a normalized space (resample_to_output).
    np.ndarray
        Fully preprocessed volume ready for inference.
    List[int]
        Indices of a bounding region within the preprocessed volume for additional cropping
         (e.g. coordinates around the brain or lungs).
         The bounding region is expressed as: [minx, miny, minz, maxx, maxy, maxz].
    """
    logging.debug("Preprocessing - Extracting input data.")
    nib_volume = load_nifti_volume(filename)
    input_category = input_file_category_disambiguation(filename)
    processing_order = 1
    if input_category == 'Annotation':
        processing_order = 0

    logging.debug("Preprocessing - Resampling.")
    new_spacing = pre_processing_parameters.output_spacing
    if pre_processing_parameters.output_spacing == None:
        tmp = np.min(nib_volume.header.get_zooms())
        new_spacing = [tmp, tmp, tmp]

    library = pre_processing_parameters.preprocessing_library
    if library == 'nibabel':
        resampled_volume = resample_to_output(nib_volume, new_spacing, order=processing_order)
        data = resampled_volume.get_data().astype('float32')

    logging.debug("Preprocessing - Background clipping.")
    crop_bbox = None
    if pre_processing_parameters.imaging_modality == ImagingModalityType.CT:
<<<<<<< HEAD
        # Normalize values
        data = intensity_normalization(volume=data, parameters=pre_processing_parameters)
        # set intensity range
        mins, maxs = pre_processing_parameters.intensity_target_range
        data *= maxs  # @TODO: Modify it such that it handles scaling to i.e. [-1, -1]

=======
>>>>>>> 6c7d7ffc
        # Exclude background
        if pre_processing_parameters.crop_background is not None and pre_processing_parameters.crop_background != 'false':
                #data, crop_bbox = mediastinum_clipping(volume=data, parameters=pre_processing_parameters)
                data, crop_bbox = mediastinum_clipping_DL(filename, data, new_spacing, storage_path, pre_processing_parameters)
<<<<<<< HEAD
=======
        # if input_category == 'Volume':
        #     # Normalize values
        #     data = intensity_normalization(volume=data, parameters=pre_processing_parameters)
        #     # set intensity range
        #     mins, maxs = pre_processing_parameters.intensity_target_range
        #     data *= maxs  # @TODO: Modify it such that it handles scaling to i.e. [-1, -1]
>>>>>>> 6c7d7ffc
    else:
        # if input_category == 'Volume':
        #     # Normalize values
        #     data = intensity_normalization(volume=data, parameters=pre_processing_parameters)
        # Exclude background
        if pre_processing_parameters.crop_background is not None:
            data, crop_bbox = crop_MR_background(filename, data, new_spacing, storage_path, pre_processing_parameters)

    logging.debug("Preprocessing - Volume resizing.")
<<<<<<< HEAD
    if pre_processing_parameters.new_axial_size:
        data = resize_volume(data, pre_processing_parameters.new_axial_size, pre_processing_parameters.slicing_plane,
                             order=1)
=======
    data = resize_volume(data, pre_processing_parameters.new_axial_size, pre_processing_parameters.slicing_plane,
                         order=processing_order)
    if input_category == 'Volume':
        # Normalize values
        logging.debug("Preprocessing - Intensity normalization.")
        data = intensity_normalization(volume=data, parameters=pre_processing_parameters)
>>>>>>> 6c7d7ffc

    if pre_processing_parameters.swap_training_input:
        data = np.transpose(data, axes=(1, 0, 2))

    return nib_volume, resampled_volume, data, crop_bbox<|MERGE_RESOLUTION|>--- conflicted
+++ resolved
@@ -79,49 +79,22 @@
     logging.debug("Preprocessing - Background clipping.")
     crop_bbox = None
     if pre_processing_parameters.imaging_modality == ImagingModalityType.CT:
-<<<<<<< HEAD
-        # Normalize values
-        data = intensity_normalization(volume=data, parameters=pre_processing_parameters)
-        # set intensity range
-        mins, maxs = pre_processing_parameters.intensity_target_range
-        data *= maxs  # @TODO: Modify it such that it handles scaling to i.e. [-1, -1]
-
-=======
->>>>>>> 6c7d7ffc
         # Exclude background
         if pre_processing_parameters.crop_background is not None and pre_processing_parameters.crop_background != 'false':
                 #data, crop_bbox = mediastinum_clipping(volume=data, parameters=pre_processing_parameters)
-                data, crop_bbox = mediastinum_clipping_DL(filename, data, new_spacing, storage_path, pre_processing_parameters)
-<<<<<<< HEAD
-=======
-        # if input_category == 'Volume':
-        #     # Normalize values
-        #     data = intensity_normalization(volume=data, parameters=pre_processing_parameters)
-        #     # set intensity range
-        #     mins, maxs = pre_processing_parameters.intensity_target_range
-        #     data *= maxs  # @TODO: Modify it such that it handles scaling to i.e. [-1, -1]
->>>>>>> 6c7d7ffc
+                data, crop_bbox = mediastinum_clipping_DL(filename, data, new_spacing, storage_path,
+                                                          pre_processing_parameters)
     else:
-        # if input_category == 'Volume':
-        #     # Normalize values
-        #     data = intensity_normalization(volume=data, parameters=pre_processing_parameters)
-        # Exclude background
         if pre_processing_parameters.crop_background is not None:
             data, crop_bbox = crop_MR_background(filename, data, new_spacing, storage_path, pre_processing_parameters)
 
     logging.debug("Preprocessing - Volume resizing.")
-<<<<<<< HEAD
-    if pre_processing_parameters.new_axial_size:
-        data = resize_volume(data, pre_processing_parameters.new_axial_size, pre_processing_parameters.slicing_plane,
-                             order=1)
-=======
     data = resize_volume(data, pre_processing_parameters.new_axial_size, pre_processing_parameters.slicing_plane,
                          order=processing_order)
     if input_category == 'Volume':
         # Normalize values
         logging.debug("Preprocessing - Intensity normalization.")
         data = intensity_normalization(volume=data, parameters=pre_processing_parameters)
->>>>>>> 6c7d7ffc
 
     if pre_processing_parameters.swap_training_input:
         data = np.transpose(data, axes=(1, 0, 2))
